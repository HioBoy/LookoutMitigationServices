<?xml version="1.0" encoding="UTF-8"?>
<beans
    xmlns="http://www.springframework.org/schema/beans"
    xmlns:xsi="http://www.w3.org/2001/XMLSchema-instance"
    xmlns:context="http://www.springframework.org/schema/context"
    xmlns:util="http://www.springframework.org/schema/util"
    xsi:schemaLocation="http://www.springframework.org/schema/beans http://www.springframework.org/schema/beans/spring-beans.xsd
    http://www.springframework.org/schema/context http://www.springframework.org/schema/context/spring-context.xsd
    http://www.springframework.org/schema/util http://www.springframework.org/schema/util/spring-util.xsd">

    <context:annotation-config/>
    
    <!-- All the activities go here -->
    <bean class="com.amazon.lookout.mitigation.service.activity.CreateMitigationActivity">
        <constructor-arg name="requestValidator" ref="requestValidator"/>
        <constructor-arg name="templateBasedValidator" ref="templateBasedRequestValidator"/>
        <constructor-arg name="requestStorageManager" ref="ddbBasedRequestStorageManager"/>
        <constructor-arg name="swfWorkflowStarter" ref="swfWorkflowStarter"/>
        <constructor-arg name="templateBasedLocationsManager" ref="templateBasedLocationsManager"/>
    </bean>
    
    <bean class="com.amazon.lookout.mitigation.service.activity.DeleteMitigationFromAllLocationsActivity">
        <constructor-arg name="requestValidator" ref="requestValidator"/>
        <constructor-arg name="requestStorageManager" ref="ddbBasedRequestStorageManager"/>
        <constructor-arg name="swfWorkflowStarter" ref="swfWorkflowStarter"/>
        <constructor-arg name="templateBasedLocationsManager" ref="templateBasedLocationsManager"/>
    </bean>
    
    <bean class="com.amazon.lookout.mitigation.service.activity.GetRequestStatusActivity">
        <constructor-arg name="requestValidator" ref="requestValidator"/>
        <constructor-arg name="requestInfoHandler" ref="ddbBasedRequestInfoHandler"/>
        <constructor-arg name="mitigationInfoHandler" ref="ddbBasedInstanceInfoHandler"/>
    </bean>
    
    <bean class="com.amazon.lookout.mitigation.service.activity.ListActiveMitigationsForServiceActivity">
        <constructor-arg name="requestValidator" ref="requestValidator"/>
        <constructor-arg name="activeMitigationInfoHandler" ref="ddbBasedRequestInfoHandler"/>
        <constructor-arg name="requestInfoHandler" ref="ddbBasedRequestInfoHandler"/>
        <constructor-arg name="mitigationInstanceHandler" ref="ddbBasedInstanceInfoHandler"/>
        <constructor-arg name="routerMetadataHelper" ref="routerMetadataHelper"/>
        <constructor-arg name="threadPool" ref="listMitigationsActivityThreadPool"/>
    </bean>
    
    <bean class="com.amazon.lookout.mitigation.service.activity.GetMitigationInfoActivity">
        <constructor-arg name="requestValidator" ref="requestValidator"/>
        <constructor-arg name="requestInfoHandler" ref="ddbBasedRequestInfoHandler"/>
        <constructor-arg name="mitigationInstanceHandler" ref="ddbBasedInstanceInfoHandler"/>
    </bean>
    
    <!-- All the beans required by the activities go here -->
    <bean id="requestValidator" class="com.amazon.lookout.mitigation.service.activity.validator.RequestValidator"/>
    
    <bean id="templateBasedRequestValidator" class="com.amazon.lookout.mitigation.service.activity.validator.template.TemplateBasedRequestValidator">
        <constructor-arg ref="serviceSubnetsMatcher"/>
    </bean>
    
    <bean id="ddbBasedRequestStorageManager" class="com.amazon.lookout.mitigation.service.activity.helper.dynamodb.DDBBasedRequestStorageManager">
        <constructor-arg name="dynamoDBClient" ref="dynamoDBClient"/>
        <constructor-arg name="domain" value="${domain}"/>
        <constructor-arg name="templateBasedValidator" ref="templateBasedRequestValidator"/>
    </bean>
    
    <bean id="ddbBasedRequestInfoHandler" class="com.amazon.lookout.mitigation.service.activity.helper.dynamodb.DDBBasedListMitigationsHandler">
        <constructor-arg name="dynamoDBClient" ref="dynamoDBClient"/>
        <constructor-arg name="domain" value="${domain}"/>
    </bean>
    
    <bean id="ddbBasedInstanceInfoHandler" class="com.amazon.lookout.mitigation.service.activity.helper.dynamodb.DDBBasedGetMitigationInfoHandler">
        <constructor-arg name="dynamoDBClient" ref="dynamoDBClient"/>
        <constructor-arg name="domain" value="${domain}"/>
    </bean>
    
    <bean id="swfWorkflowStarter" class="com.amazon.lookout.mitigation.service.workflow.SWFWorkflowStarterImpl">
        <constructor-arg name="swfWorkflowProvider" ref="swfWorkflowClientProvider"/>
    </bean>
    
    <bean id="swfWorkflowClientProvider" class="com.amazon.lookout.mitigation.service.workflow.SWFWorkflowClientProviderImpl">
        <constructor-arg name="swfClient" ref="swfClient"/>
        <constructor-arg name="swfDomain" value="LookoutMitigationService-${domain}"/>
    </bean>
    
    <bean id="templateBasedLocationsManager" class="com.amazon.lookout.mitigation.service.workflow.helper.TemplateBasedLocationsManager">
        <constructor-arg ref="route53SingleCustomerTemplateLocationsHelper"/>
    </bean>
    
    <bean id="route53SingleCustomerTemplateLocationsHelper" class="com.amazon.lookout.mitigation.service.workflow.helper.Route53SingleCustomerTemplateLocationsHelper">
        <constructor-arg name="edgeLocationsHelper" ref="edgeLocationsHelper"/>
        <constructor-arg name="popsWithCiscoRouter" ref="${domain}.popsWithCiscoRouter"/>
    </bean>
    
    <bean id="edgeLocationsHelper" class="com.amazon.lookout.mitigation.service.workflow.helper.EdgeLocationsHelper">
        <constructor-arg name="cloudfrontClient" ref="edgeOperatorServiceClient"/>
        <constructor-arg name="daasClient" ref="daasControlAPIServiceClient"/>
        <constructor-arg name="bwLocationsHelper" ref="bwLocationsHelper"/>
        <constructor-arg name="millisToSleepBetweenRetries" value="500"/>
<<<<<<< HEAD
        <constructor-arg name="popsListDir" value="var/state/popsList"/>
=======
        <constructor-arg name="defaultPOPs" ref="${domain}.defaultPOPsForEdgeLocationsHelper"/>
>>>>>>> 6714c9c7
        <constructor-arg name="metricsFactory" ref="metricsFactory"/>
    </bean>
    
    <bean id="monitoringQueryClientProvider" class="com.amazon.lookout.mitigation.service.workflow.helper.MonitoringQueryClientProvider">
        <constructor-arg name="odinAWSCredsProvider" ref="${domain}.mwsCredentialsProvider"/>
        <constructor-arg name="regionName" value="${realm}"/>
    </bean>
    
    <bean id="bwLocationsHelper" class="com.amazon.lookout.mitigation.service.workflow.helper.BlackwatchLocationsHelper">
        <constructor-arg name="ldapProvider" ref="ldapProvider"/>
        <constructor-arg name="overrideGammaBWPOPAsNonBW" value="true"/> <!-- Toggle this value accordingly if we want the Gamma BW POP to be considered as a non-BW POP instead -->
        <constructor-arg name="mwsClientProvider" ref="monitoringQueryClientProvider"/>
        <constructor-arg name="mwsMetricDataset" ref="${domain}.blackwatchMWSMetricDataset"/>
        <constructor-arg name="blackwatchMWSMetricName" value="Total_Mitigated_Packets_RX"/>
        <constructor-arg name="blackwatchInlineThreshold" value="30000"/>
    </bean>
    
    <bean id="ldapProvider" class="com.amazon.ldaputils.DefaultLdapProvider"/>
    
    <bean id="serviceSubnetsMatcher" class="com.amazon.lookout.mitigation.service.activity.helper.ServiceSubnetsMatcher">
        <constructor-arg>
            <list>
                <ref local="route53SubnetFetcher"/>
                <ref local="cloudFrontFMSSubnetsFetcher"/>
                <ref local="cloudFrontExternalVipsSubnetsFetcher"/>
            </list>
        </constructor-arg>
    </bean>
    
    <bean id="route53SubnetFetcher" class="com.amazon.aws158.commons.customer.Route53SubnetsFetcher">
       <constructor-arg value="${root}/etc/EdgeSetupVLAN/edge-setup-vlans.conf"/>
    </bean>
   
    <bean id="cloudFrontExternalVipsSubnetsFetcher" class="com.amazon.aws158.commons.customer.CloudFrontExternalVipsSubnetsFetcher">
       <constructor-arg value="${root}/etc/EdgeSetupVLAN/edge-setup-vlans.conf"/>
    </bean>
   
    <bean id="cloudFrontFMSSubnetsFetcher" class="com.amazon.aws158.commons.customer.CloudFrontFMSSubnetsFetcher">
       <constructor-arg value="${root}/etc/EdgeSetupVLAN/edge-setup-vlans.conf"/>
    </bean>

    <!-- New coral Activities are created per request, by creating a pool here, we ensure Spring shuts down this pool during shutdown sequence and all Activity instances share the same singleton ThreadPool instance. -->
    <bean id="listMitigationsActivityThreadPool" class="java.util.concurrent.Executors" factory-method="newFixedThreadPool">
        <constructor-arg index="0"><value>15</value></constructor-arg>
    </bean>
    
    <bean id="routerMetadataHelper" class="com.amazon.lookout.mitigation.service.activity.helper.DDBBasedRouterMetadataHelper">
        <constructor-arg name="dynamoDBClient" ref="dynamoDBClient"/>
        <constructor-arg name="domain" value="${domain}"/>
        <constructor-arg name="serviceSubnetsMatcher" ref="serviceSubnetsMatcher"/>
        <constructor-arg name="locationRouterMapper" ref="popLocationToRouterNameHelper"/>
    </bean>
    
    <bean id="popLocationToRouterNameHelper" class="com.amazon.lookout.mitigation.utilities.POPLocationToRouterNameHelper">
        <constructor-arg name="popLocationtoRoutersOverridesMap">
            <map>
                <entry key="G-IAD5" value="iad5-gm-tra-r1"/>
                <entry key="G-SFO5" value="sfo5-gm-tra-r1"/>
            </map>
        </constructor-arg>
    </bean>
</beans>
<|MERGE_RESOLUTION|>--- conflicted
+++ resolved
@@ -93,11 +93,7 @@
         <constructor-arg name="daasClient" ref="daasControlAPIServiceClient"/>
         <constructor-arg name="bwLocationsHelper" ref="bwLocationsHelper"/>
         <constructor-arg name="millisToSleepBetweenRetries" value="500"/>
-<<<<<<< HEAD
         <constructor-arg name="popsListDir" value="var/state/popsList"/>
-=======
-        <constructor-arg name="defaultPOPs" ref="${domain}.defaultPOPsForEdgeLocationsHelper"/>
->>>>>>> 6714c9c7
         <constructor-arg name="metricsFactory" ref="metricsFactory"/>
     </bean>
     
