--- conflicted
+++ resolved
@@ -66,16 +66,14 @@
         <property name="program" value="LookoutMitigationService"/>
         <property name="marketplace" value="${realm}"/>
     </bean>
-<<<<<<< HEAD
 
     <!--  Initialize AppConfig -->
     <bean name="appConfigHelper" class="amazon.platform.config.AppConfigHelper">
-        <property name="appName" value="LookoutMitigationService" />
-        <property name="domain" value="${domain}" />
-        <property name="realm" value="${realm}" />
-        <property name="root" value="${root}" />
+        <property name="appName" value="LookoutMitigationService"/>
+        <property name="domain" value="${domain}"/>
+        <property name="realm" value="${realm}"/>
+        <property name="root" value="${root}"/>
     </bean>
-=======
     
     <!--  Initialize AppConfig -->
     <bean name="appConfigHelper" class="amazon.platform.config.AppConfigHelper">
@@ -85,5 +83,4 @@
         <property name="root" value="${root}"/>
     </bean>
     
->>>>>>> 7dd7ed48
 </beans>