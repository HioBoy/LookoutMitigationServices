--- conflicted
+++ resolved
@@ -26,11 +26,6 @@
 
     dependencies = {
         1.0 = {
-<<<<<<< HEAD
-            LookoutMitigationServiceJavaClient = 1.0;
-            AWS158Commons = 1.1;
-=======
->>>>>>> 7dd7ed48
             CoralActivity = 1.0;
             CoralSpring = 3.1;
             JakartaCommons-logging-api = 1.1;
@@ -65,11 +60,8 @@
             # Runtime dependencies for coral
             JakartaCommons-logging-adapters = 1.1;
             Bobcat = 2.0;
-<<<<<<< HEAD
-=======
             CoralSpringDirector = 1.0;
             
->>>>>>> 7dd7ed48
             CoralService = 1.0;
             CoralMetricsQuerylogReporter = 1.0;            
             # Coral protocol handlers
@@ -86,13 +78,9 @@
             MonitoringCore = 1.0;
             ServiceMonitoring = 2.0;
             
-<<<<<<< HEAD
-            WebsiteLogPusher = 3.2;                                              
-=======
             WebsiteLogPusher = 3.2;        
             
             EdgeSetupVLANIptables = 1.0;                                      
->>>>>>> 7dd7ed48
         };
     };
 
@@ -110,13 +98,10 @@
             AWSJavaClientRuntime = external_release;
             JakartaCommons-lang = 2.6;
             JakartaCommons-codec = 1;
-<<<<<<< HEAD
-=======
             
             OdinAWSCredentials = 1.2;
             SpringBeans = 3.1;
             SpringCore = 3.1;
->>>>>>> 7dd7ed48
             log4j = 1.2;
             Mockito = 1.9.5;
         };
