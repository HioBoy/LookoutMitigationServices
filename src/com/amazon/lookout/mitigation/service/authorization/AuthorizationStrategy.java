package com.amazon.lookout.mitigation.service.authorization;

import java.util.Collections;
import java.util.LinkedList;
import java.util.List;
import java.util.Map;
import java.util.concurrent.ConcurrentHashMap;

import javax.annotation.concurrent.ThreadSafe;

import lombok.Data;

import org.apache.commons.lang.Validate;
import org.apache.commons.lang3.StringUtils;
import org.apache.commons.logging.Log;
import org.apache.commons.logging.LogFactory;

import aws.auth.client.config.Configuration;

import com.amazon.coral.security.AccessDeniedException;
import com.amazon.coral.service.AbstractAwsAuthorizationStrategy;
import com.amazon.coral.service.AuthorizationInfo;
import com.amazon.coral.service.BasicAuthorizationInfo;
import com.amazon.coral.service.Context;
import com.amazon.lookout.mitigation.service.AbortDeploymentRequest;
import com.amazon.lookout.mitigation.service.ChangeBlackWatchMitigationOwnerARNRequest;
import com.amazon.lookout.mitigation.service.CreateBlackholeDeviceRequest;
import com.amazon.lookout.mitigation.service.CreateTransitProviderRequest;
import com.amazon.lookout.mitigation.service.DeactivateBlackWatchMitigationRequest;
import com.amazon.lookout.mitigation.service.GetBlackholeDeviceRequest;
import com.amazon.lookout.mitigation.service.GetLocationDeploymentHistoryRequest;
import com.amazon.lookout.mitigation.service.GetLocationHostStatusRequest;
import com.amazon.lookout.mitigation.service.GetMitigationDefinitionRequest;
import com.amazon.lookout.mitigation.service.GetMitigationHistoryRequest;
import com.amazon.lookout.mitigation.service.GetMitigationInfoRequest;
import com.amazon.lookout.mitigation.service.GetRequestStatusRequest;
import com.amazon.lookout.mitigation.service.GetTransitProviderRequest;
import com.amazon.lookout.mitigation.service.ListActiveMitigationsForServiceRequest;
import com.amazon.lookout.mitigation.service.ListBlackWatchMitigationsRequest;
import com.amazon.lookout.mitigation.service.ListBlackholeDevicesRequest;
import com.amazon.lookout.mitigation.service.ListTransitProvidersRequest;
import com.amazon.lookout.mitigation.service.MitigationModificationRequest;
import com.amazon.lookout.mitigation.service.ReportInactiveLocationRequest;
import com.amazon.lookout.mitigation.service.UpdateBlackholeDeviceRequest;
import com.amazon.lookout.mitigation.service.UpdateTransitProviderRequest;
import com.amazon.lookout.mitigation.service.UpdateBlackWatchLocationStateRequest;
import com.amazon.lookout.mitigation.service.ListBlackWatchLocationsRequest;
import com.amazon.lookout.mitigation.service.constants.DeviceName;
import com.amazon.lookout.mitigation.service.constants.DeviceNameAndScope;
import com.amazon.lookout.mitigation.service.constants.MitigationTemplateToDeviceMapper;

/**
 * AuthorizationStrategy looks at the context and request to generate action and resource names to 
 * be used by AuthorizationHandler to make authorization decisions. The AuthorizationHandler looks up
 * IAM policies associated with the requesting IAM user (request is signed with sig v4 using the credentials
 * of this user) or one of the IAM group that this user belongs to to make a decision to allow or deny request.
 * 
 * An example IAM policy is shown below.
 * 
 * {
 * "Version": "2012-10-17",
 * "Statement": [
 *   {
 *     "Effect": "Allow",
 *     "Action": "lookout:write-DeleteMitigationFromAllLocations",
 *     "Resource": "arn:aws:lookout:us-east-1:namespace:Router_RateLimit_Route53Customer/Route53-POP_ROUTER"
 *   }
 * ]
 * }
 * Wild cards can be used to match multiple action and resource names. E.g.,
 * "Action": "lookout:write-*"
 * 
 * We use the following naming convention for action and resource:
 * action: <vendor>:read-<operationname> or <vendor>:write-<operationname>
 * resource: arn:<partition>:<vendor>:<region>:<namespace>:<mitigationtemplate>/<servicename>-<devicename>
 */

@ThreadSafe
public class AuthorizationStrategy extends AbstractAwsAuthorizationStrategy {
    private static final Log LOG = LogFactory.getLog(AuthorizationStrategy.class);
    /**
     * Some operations such as GetRequestStatus are not write operations but 
     * are only relevant when they follow write operations such as CreateMitigation,
     * are only authorized to those who have permissions for the latter write operations.
     * The action names for such operations would be generated with write_operation_prefix.
     */
    private static final String WRITE_OPERATION_PREFIX = "write";
    private static final String READ_OPERATION_PREFIX = "read";

    private static final String BLACKWATCH_API_RESOURCE_PREFIX = "BLACKWATCH_API";
    private static final String BLACKWATCH_MITIGATION_RESOURCE_PREFIX = "BLACKWATCH_MITIGATION";

    // Constants used for generating ARN
    private static final String PARTITION = "aws";
    private static final String VENDOR = "lookout";
    private static final String SEPARATOR = "-";

    // Some APIs do not concern with MitigationTemplate. In such cases we use ANY_TEMPLATE constant in the ARN. 
    protected static final String ANY_TEMPLATE = "ANY_TEMPLATE";

    private final String ownerAccountId;

    private final String arnPrefix;

    public AuthorizationStrategy(Configuration arcConfig, String region, String ownerAccountId) {
        super(arcConfig);
        Validate.notNull(arcConfig);
        Validate.notEmpty(region);
        Validate.notEmpty(ownerAccountId);
        this.ownerAccountId = ownerAccountId;
        this.arnPrefix = "arn:" + PARTITION + ":" + VENDOR + ":" + region + ":" + ownerAccountId + ":";
    }

    /**
     * (non-Javadoc)
     * @see {@link com.amazon.coral.service.AbstractAwsAuthorizationStrategy#getAuthorizationInfoList(com.amazon.coral.service.Context, java.lang.Object)
     * 
     * LookoutMitigationService authorization scheme authorizes clients by ServiceName+DeviceName combinations 
     * for each operation/API. Lookout creates IAM users for each ServiceName+DeviceName+[Read|Write] combination, 
     * and grants those users permissions to the respective ServiceName+DeviceName+[Read|Write] combination 
     * through IAM policies. Optionally, permissions may be MitigationTemplate specific too. [Read|Write] 
     * distinguishes read and write credentials respectively. The requests to LookoutMitigationService are 
     * supposed to be then signed by credentials of appropriate IAM user depending of course on the requested 
     * API and parameters. The credentials of the above IAM users are maintained and distributed through ODIN.
     * 
     * The serviceName+deviceName information, and optionally serviceName+deviceName+mitigationTemplate, is 
     * encoded in the resourceName. Whereas [Read|Write] information is included in the actionName along with the 
     * operationName. Typically, IAM users with write permissions also have read permissions.
     * 
     * getAuthorizationInfoList looks into the incoming request and operation and returns resourceName and actionName 
     * in an authorizationInfo.
     */
    @Override
    public List<AuthorizationInfo> getAuthorizationInfoList(final Context context, final Object request) 
            throws AccessDeniedException
            {

        RequestInfo requestInfo = getRequestInfo(context.getOperation().toString(), request);
        if (requestInfo == null) {
            throw new RuntimeException("Failed getting request info for request " + request);
        }

        String resourceName = arnPrefix + requestInfo.getRelativeArn();
        LOG.debug("Action: " + requestInfo.getAction() + " ; " + "Resource (ARN): " + resourceName);        

        BasicAuthorizationInfo authorizationInfo = new BasicAuthorizationInfo();
        // Action that need to be authorized
        authorizationInfo.setAction(requestInfo.getAction());
        // Resource that is guarded
        authorizationInfo.setResource(resourceName);
        // Principal identifier of the resource owner
        // associated with this authorization call
        authorizationInfo.setResourceOwner(ownerAccountId);
        // Any custom policies to include in the authorization check
        authorizationInfo.setPolicies(Collections.emptyList());

        List<AuthorizationInfo> authInfoList = new LinkedList<AuthorizationInfo>();
        authInfoList.add(authorizationInfo);

        return authInfoList;
            }

    @Data
    static class RequestInfo {
        private final String action;
        private final String relativeArn;
    }

    interface RequestInfoFunction<T> {
        public RequestInfo getRequestInfo(String action, T request);
    }

    private static Map<Class<?>, RequestInfoFunction<Object>> requestInfoParsers;

    @SuppressWarnings("unchecked")
    private static <T> void addRequestInfoParser(Class<T> clazz, RequestInfoFunction<T> function) {
        if (requestInfoParsers.containsKey(clazz)) {
            throw new IllegalArgumentException("Class " + clazz.getName() + " was already registered");
        }
        requestInfoParsers.put(clazz, (RequestInfoFunction<Object>) function);
    }

    private static RequestInfo generateMitigationRequestInfo(
            String action, String prefix, String serviceName, String deviceName, String mitigationTemplate)
    {
        return new RequestInfo(
                generateActionName(action, prefix), 
                getMitigationRelativeId(serviceName, deviceName, mitigationTemplate));
    }

    private static RequestInfo generateHostStatusRequestInfo(String action, String prefix, String locationName)
    {
        return new RequestInfo(
                generateActionName(action, prefix),
                getLocationRelativeId(locationName));
    }

    private static RequestInfo generateListBlackWatchMitigationRequestInfo(String action, String prefix)
    {
        return new RequestInfo(
                generateActionName(action, prefix),
                getBlackWatchAPIRelativeId());
    }
    
    private static RequestInfo generateLocationStateRequestInfo(String action, String prefix) {
        return new RequestInfo(
                generateActionName(action, prefix),
                null);
    }
    
    private static RequestInfo generateMetadataRequestInfo(
            String action, String prefix, String metadataType)
    {
        Validate.notNull(metadataType);
        Validate.notNull(prefix);

        return new RequestInfo(
                generateActionName(action, prefix), 
                "metadata" + "/" + metadataType);
    }

    static {
        requestInfoParsers = new ConcurrentHashMap<>();

        // All MitigationModificationRequests share authorization policy
        addRequestInfoParser(
                MitigationModificationRequest.class,
                (action, request) -> {
                    String mitigationTemplate = request.getMitigationTemplate();
                    if (StringUtils.isEmpty(mitigationTemplate)) {
                        throw new AccessDeniedException("Missing mitigationTemplate");
                    }

                    DeviceNameAndScope deviceNameAndScope = MitigationTemplateToDeviceMapper.getDeviceNameAndScopeForTemplate(mitigationTemplate);
                    if (deviceNameAndScope == null) {
                        throw new AccessDeniedException("Unrecognized template " + mitigationTemplate);
                    }
                    String deviceName = deviceNameAndScope.getDeviceName().name();

                    String serviceName = request.getServiceName();
                    if (StringUtils.isEmpty(serviceName)) {
                        throw new AccessDeniedException("Missing serviceName");
                    }

                    return generateMitigationRequestInfo(action, WRITE_OPERATION_PREFIX, serviceName, deviceName, mitigationTemplate);
                });

        // abort deployment authorization policy
        addRequestInfoParser(
        		AbortDeploymentRequest.class,
                (action, request) -> {
                    String mitigationTemplate = request.getMitigationTemplate();
                    if (StringUtils.isEmpty(mitigationTemplate)) {
                        throw new AccessDeniedException("Missing mitigationTemplate");
                    }
                    DeviceNameAndScope deviceNameAndScope = MitigationTemplateToDeviceMapper.getDeviceNameAndScopeForTemplate(mitigationTemplate);
                    if (deviceNameAndScope == null) {
                        throw new AccessDeniedException("Unrecognized template " + mitigationTemplate);
                    }
                    String deviceName = deviceNameAndScope.getDeviceName().name();
                    String serviceName = request.getServiceName();
                    if (StringUtils.isEmpty(serviceName)) {
                        throw new AccessDeniedException("Missing serviceName");
                    }
                    return generateMitigationRequestInfo(action, WRITE_OPERATION_PREFIX, serviceName, deviceName, mitigationTemplate);
                });

        addRequestInfoParser(
                GetRequestStatusRequest.class, 
                (action, request) -> 
                generateMitigationRequestInfo(action, READ_OPERATION_PREFIX, request.getServiceName(), request.getDeviceName(), null));

        addRequestInfoParser(
                ListActiveMitigationsForServiceRequest.class, 
                (action, request) -> 
                generateMitigationRequestInfo(action, READ_OPERATION_PREFIX, request.getServiceName(), request.getDeviceName(), null));

        addRequestInfoParser(
                GetMitigationInfoRequest.class, 
                (action, request) -> 
                generateMitigationRequestInfo(action, READ_OPERATION_PREFIX, request.getServiceName(), request.getDeviceName(), null));

        addRequestInfoParser(
                ReportInactiveLocationRequest.class, 
                (action, request) -> 
                generateMitigationRequestInfo(action, READ_OPERATION_PREFIX, request.getServiceName(), request.getDeviceName(), null));

        addRequestInfoParser(
                GetMitigationDefinitionRequest.class, 
                (action, request) -> 
                generateMitigationRequestInfo(action, READ_OPERATION_PREFIX, request.getServiceName(), request.getDeviceName(), null));

        addRequestInfoParser(
                GetMitigationHistoryRequest.class, 
                (action, request) -> 
                generateMitigationRequestInfo(action, READ_OPERATION_PREFIX, request.getServiceName(), request.getDeviceName(), null));

        addRequestInfoParser(
                GetLocationDeploymentHistoryRequest.class, 
                (action, request) -> 
                generateMitigationRequestInfo(action, READ_OPERATION_PREFIX, request.getServiceName(), request.getDeviceName(), null));

        addRequestInfoParser(
                GetLocationHostStatusRequest.class, 
                (action, request) -> 
                generateHostStatusRequestInfo(action, READ_OPERATION_PREFIX, request.getLocation()));

        addRequestInfoParser(
                ListBlackWatchMitigationsRequest.class, 
                (action, request) -> 
                generateListBlackWatchMitigationRequestInfo(action, READ_OPERATION_PREFIX));
        
        addRequestInfoParser(
<<<<<<< HEAD
=======
                DeactivateBlackWatchMitigationRequest.class, 
                (action, request) -> 
                new RequestInfo(generateActionName(action, WRITE_OPERATION_PREFIX),
                    getBlackWatchAPIRelativeId()));

        addRequestInfoParser(
                ChangeBlackWatchMitigationOwnerARNRequest.class, 
                (action, request) -> 
                new RequestInfo(generateActionName(action, WRITE_OPERATION_PREFIX),
                    getBlackWatchAPIRelativeId()));

        addRequestInfoParser(
>>>>>>> c9c59bcc
                ListBlackWatchLocationsRequest.class, 
                (action, request) -> 
                generateLocationStateRequestInfo(action, READ_OPERATION_PREFIX));
        
        addRequestInfoParser(
                UpdateBlackWatchLocationStateRequest.class, 
                (action, request) -> 
                generateLocationStateRequestInfo(action, WRITE_OPERATION_PREFIX));
        
        for (Class<?> clazz : new Class[]{ListBlackholeDevicesRequest.class, GetBlackholeDeviceRequest.class} ) {
            addRequestInfoParser(
                    clazz, (action, request) -> generateMetadataRequestInfo(action, READ_OPERATION_PREFIX, "blackhole-device"));
        }

        for (Class<?> clazz : new Class[]{CreateBlackholeDeviceRequest.class, UpdateBlackholeDeviceRequest.class} ) {
            addRequestInfoParser(
                    clazz, (action, request) -> generateMetadataRequestInfo(action, WRITE_OPERATION_PREFIX, "blackhole-device"));
        }

        for (Class<?> clazz : new Class[]{ListTransitProvidersRequest.class, GetTransitProviderRequest.class} ) {
            addRequestInfoParser(
                    clazz, (action, request) -> generateMetadataRequestInfo(action, READ_OPERATION_PREFIX, "transit-provider"));
        }

        for (Class<?> clazz : new Class[]{CreateTransitProviderRequest.class, UpdateTransitProviderRequest.class} ) {
            addRequestInfoParser(
                    clazz, (action, request) -> generateMetadataRequestInfo(action, WRITE_OPERATION_PREFIX, "transit-provider"));
        }
    }

    private static RequestInfoFunction<Object> getRequestInfoFunction(Object request) {
        RequestInfoFunction<Object> function = requestInfoParsers.get(request.getClass());
        if (function != null) {
            return function;
        }

        function = requestInfoParsers.entrySet().stream()
                .filter(e -> e.getKey().isInstance(request))
                .findFirst()
                .map(e -> e.getValue())
                .orElseThrow(() -> new AccessDeniedException("Unrecognized action: " + request.getClass().getName()));

        requestInfoParsers.put(request.getClass(), function);

        return function;
    }

    static RequestInfo getRequestInfo(String action, Object request) {
        return getRequestInfoFunction(request).getRequestInfo(action, request);
    }

    /**
     * serviceName+deviceName+mitigationTemplate combination is included in the relative identifier as: 
     * mitigationTemplate/serviceName-deviceName if mitigationTemplate is not null, else as: serviceName-deviceName.
     *
     * mitigationTemplate may be non-null to selectively authorize MitigationModificationRequests for some 
     * serviceName+deviceName combinations. E.g., different sets of users may be authorized for applying
     * ratelimit and count filters on routers.
     */
    static String getMitigationRelativeId(String serviceName, String deviceName, String mitigationTemplate) {
        if (deviceName == null) {
            /**
             * for some request types deviceName is not a required field. In those cases deviceName is 
             * set to ANY_DEVICE, granting authorization for all devices, or none.
             */
            deviceName = DeviceName.ANY_DEVICE.name();
        }

        if (mitigationTemplate == null) {
            mitigationTemplate = ANY_TEMPLATE;
        }
        StringBuilder relativeidBuilder = new StringBuilder();
        relativeidBuilder.append(mitigationTemplate)
        .append("/")        
        .append(serviceName)
        .append(SEPARATOR)
        .append(deviceName);

        return relativeidBuilder.toString();
    }

    /**
     * locationName is included in the relative identifier as: 
     * LOCATION/locationName
     *
     * locationName should be non-null
     */
    static String getLocationRelativeId(String locationName) {
        StringBuilder relativeidBuilder = new StringBuilder();
        relativeidBuilder.append("LOCATION")
        .append("/")        
        .append(locationName);

        return relativeidBuilder.toString();
    }    
    
    /**
     * the relative identifier: 
     * BLACKWATCH_MITIGATION/MITIGATION_STATE
     *
     */
    static String getBlackWatchAPIRelativeId() {
        StringBuilder relativeidBuilder = new StringBuilder();
        relativeidBuilder.append(BLACKWATCH_API_RESOURCE_PREFIX)
        .append("/")        
        .append(BLACKWATCH_MITIGATION_RESOURCE_PREFIX);

        return relativeidBuilder.toString();
    } 
    
    /**
     * Generate action name with the following structure:
     * action: <vendor>:prefix-<operationname>
     */
    static String generateActionName(final String operationName, String prefix) {
        Validate.notNull(operationName);
        Validate.notNull(prefix);

        StringBuilder actionName = new StringBuilder();
        actionName.append(VENDOR)
        .append(":")
        .append(prefix)
        .append(SEPARATOR)
        .append(operationName);
        return actionName.toString();
    }

    @Override
    public String getStrategyName() {
        return this.getClass().getName();
    }
}<|MERGE_RESOLUTION|>--- conflicted
+++ resolved
@@ -311,8 +311,6 @@
                 generateListBlackWatchMitigationRequestInfo(action, READ_OPERATION_PREFIX));
         
         addRequestInfoParser(
-<<<<<<< HEAD
-=======
                 DeactivateBlackWatchMitigationRequest.class, 
                 (action, request) -> 
                 new RequestInfo(generateActionName(action, WRITE_OPERATION_PREFIX),
@@ -325,7 +323,6 @@
                     getBlackWatchAPIRelativeId()));
 
         addRequestInfoParser(
->>>>>>> c9c59bcc
                 ListBlackWatchLocationsRequest.class, 
                 (action, request) -> 
                 generateLocationStateRequestInfo(action, READ_OPERATION_PREFIX));
