--- conflicted
+++ resolved
@@ -18,38 +18,17 @@
 };
 
 *.*.ProcessManager.appList = (
-<<<<<<< HEAD
-#  Do not start the activity worker and workflow worker for now
-#  "LookoutMitigationActivityWorker",
-#  "LookoutMitigationWorkFlowWorker",
-  "LookoutMitigationService" 
-);
-
-=======
   "LookoutMitigationActivityWorker",
   "LookoutMitigationWorkFlowWorker",
   "LookoutMitigationService" 
 );
 
 # TODO - move to ActivityWorker package.
->>>>>>> 7dd7ed48
 *.*.ProcessManager.processGroup.LookoutMitigationActivityWorker = {
   childClass = PMSignaledChild;
   copies = 1;
   path = $ROOT$/bin/startActivityWorker.sh;
   pwd = $ROOT$;
-<<<<<<< HEAD
-  startupPriority = 9;
-  shutdownTimeout = 200;
-};
-
-*.*.ProcessManager.processGroup.LookoutMitigationWorkFlowWorker = {
-  childClass = PMSignaledChild;
-  copies = 1;
-  path = $ROOT$/bin/startWorkFlowWorker.sh;
-  pwd = $ROOT$;
-  startupPriority = 9;
-=======
   startupPriority = 10;
   shutdownTimeout = 200;
 };
@@ -61,7 +40,6 @@
   path = $ROOT$/bin/startWorkFlowWorkers.sh;
   pwd = $ROOT$;
   startupPriority = 10;
->>>>>>> 7dd7ed48
   shutdownTimeout = 200;
 };
 
